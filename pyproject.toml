[build-system]
requires = ["setuptools>=67.4.0"]
build-backend = "setuptools.build_meta"

[project]
name = "pytubefix"
<<<<<<< HEAD
version = "5.7.0"
=======
version = "6.0-rc1"
>>>>>>> b495e4a9
authors = [
  { name="Juan Bindez", email="juanbindez780@gmail.com" },
]
description = "Python3 library for downloading YouTube Videos."
readme = "README.md"
requires-python = ">=3.7"
license = {text = "MIT license"}
keywords = ["youtube", "download", "video", "stream",]
classifiers = [
	"Development Status :: 5 - Production/Stable",
	"Environment :: Console",
	"Intended Audience :: Developers",
	"License :: OSI Approved :: MIT License",
	"Natural Language :: English",
	"Operating System :: OS Independent",
	"Programming Language :: Python :: 3.7",
	"Programming Language :: Python :: 3.8",
	"Programming Language :: Python :: 3.9",
	"Programming Language :: Python :: 3.10",
	"Programming Language :: Python :: 3.11",
	"Programming Language :: Python :: 3.12",
	"Programming Language :: Python",
	"Topic :: Internet",
	"Topic :: Multimedia :: Video",
	"Topic :: Software Development :: Libraries :: Python Modules",
	"Topic :: Terminals",
	"Topic :: Utilities",
]
dependencies = []

[project.urls]
"Homepage" = "https://github.com/juanbindez/pytubefix"
"Bug Reports" = "https://github.com/juanbindez/pytubefix/issues"
"Read the Docs" = "http://pytubefix.readthedocs.io/"

[project.scripts]
pytubefix = "pytubefix.cli:main"

[tool.setuptools.packages.find]
include = ["pytubefix*"]

[tool.setuptools]
license-files = ["LICENSE"]
<|MERGE_RESOLUTION|>--- conflicted
+++ resolved
@@ -1,54 +1,50 @@
-[build-system]
-requires = ["setuptools>=67.4.0"]
-build-backend = "setuptools.build_meta"
-
-[project]
-name = "pytubefix"
-<<<<<<< HEAD
-version = "5.7.0"
-=======
-version = "6.0-rc1"
->>>>>>> b495e4a9
-authors = [
-  { name="Juan Bindez", email="juanbindez780@gmail.com" },
-]
-description = "Python3 library for downloading YouTube Videos."
-readme = "README.md"
-requires-python = ">=3.7"
-license = {text = "MIT license"}
-keywords = ["youtube", "download", "video", "stream",]
-classifiers = [
-	"Development Status :: 5 - Production/Stable",
-	"Environment :: Console",
-	"Intended Audience :: Developers",
-	"License :: OSI Approved :: MIT License",
-	"Natural Language :: English",
-	"Operating System :: OS Independent",
-	"Programming Language :: Python :: 3.7",
-	"Programming Language :: Python :: 3.8",
-	"Programming Language :: Python :: 3.9",
-	"Programming Language :: Python :: 3.10",
-	"Programming Language :: Python :: 3.11",
-	"Programming Language :: Python :: 3.12",
-	"Programming Language :: Python",
-	"Topic :: Internet",
-	"Topic :: Multimedia :: Video",
-	"Topic :: Software Development :: Libraries :: Python Modules",
-	"Topic :: Terminals",
-	"Topic :: Utilities",
-]
-dependencies = []
-
-[project.urls]
-"Homepage" = "https://github.com/juanbindez/pytubefix"
-"Bug Reports" = "https://github.com/juanbindez/pytubefix/issues"
-"Read the Docs" = "http://pytubefix.readthedocs.io/"
-
-[project.scripts]
-pytubefix = "pytubefix.cli:main"
-
-[tool.setuptools.packages.find]
-include = ["pytubefix*"]
-
-[tool.setuptools]
-license-files = ["LICENSE"]
+[build-system]
+requires = ["setuptools>=67.4.0"]
+build-backend = "setuptools.build_meta"
+
+[project]
+name = "pytubefix"
+version = "6.0.0"
+authors = [
+  { name="Juan Bindez", email="juanbindez780@gmail.com" },
+]
+description = "Python3 library for downloading YouTube Videos."
+readme = "README.md"
+requires-python = ">=3.7"
+license = {text = "MIT license"}
+keywords = ["youtube", "download", "video", "stream",]
+classifiers = [
+	"Development Status :: 5 - Production/Stable",
+	"Environment :: Console",
+	"Intended Audience :: Developers",
+	"License :: OSI Approved :: MIT License",
+	"Natural Language :: English",
+	"Operating System :: OS Independent",
+	"Programming Language :: Python :: 3.7",
+	"Programming Language :: Python :: 3.8",
+	"Programming Language :: Python :: 3.9",
+	"Programming Language :: Python :: 3.10",
+	"Programming Language :: Python :: 3.11",
+	"Programming Language :: Python :: 3.12",
+	"Programming Language :: Python",
+	"Topic :: Internet",
+	"Topic :: Multimedia :: Video",
+	"Topic :: Software Development :: Libraries :: Python Modules",
+	"Topic :: Terminals",
+	"Topic :: Utilities",
+]
+dependencies = []
+
+[project.urls]
+"Homepage" = "https://github.com/juanbindez/pytubefix"
+"Bug Reports" = "https://github.com/juanbindez/pytubefix/issues"
+"Read the Docs" = "http://pytubefix.readthedocs.io/"
+
+[project.scripts]
+pytubefix = "pytubefix.cli:main"
+
+[tool.setuptools.packages.find]
+include = ["pytubefix*"]
+
+[tool.setuptools]
+license-files = ["LICENSE"]