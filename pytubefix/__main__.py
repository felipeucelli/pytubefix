# MIT License
#
# Copyright (c) 2023 - 2024 Juan Bindez <juanbindez780@gmail.com>
#
# Permission is hereby granted, free of charge, to any person obtaining a copy
# of this software and associated documentation files (the "Software"), to deal
# in the Software without restriction, including without limitation the rights
# to use, copy, modify, merge, publish, distribute, sublicense, and/or sell
# copies of the Software, and to permit persons to whom the Software is
# furnished to do so, subject to the following conditions:
#
# The above copyright notice and this permission notice shall be included in all
# copies or substantial portions of the Software.
#
# THE SOFTWARE IS PROVIDED "AS IS", WITHOUT WARRANTY OF ANY KIND, EXPRESS OR
# IMPLIED, INCLUDING BUT NOT LIMITED TO THE WARRANTIES OF MERCHANTABILITY,
# FITNESS FOR A PARTICULAR PURPOSE AND NONINFRINGEMENT. IN NO EVENT SHALL THE
# AUTHORS OR COPYRIGHT HOLDERS BE LIABLE FOR ANY CLAIM, DAMAGES OR OTHER
# LIABILITY, WHETHER IN AN ACTION OF CONTRACT, TORT OR OTHERWISE, ARISING FROM,
# OUT OF OR IN CONNECTION WITH THE SOFTWARE OR THE USE OR OTHER DEALINGS IN THE
# SOFTWARE.


"""
This module implements the core developer interface for pytubefix.

The problem domain of the :class:`YouTube <YouTube> class focuses almost
exclusively on the developer interface. Pytubefix offloads the heavy lifting to
smaller peripheral modules and functions.

"""

import logging
from typing import Any, Callable, Dict, List, Optional

import pytubefix
import pytubefix.exceptions as exceptions
from pytubefix import extract, request
from pytubefix import Stream, StreamQuery
from pytubefix.helpers import install_proxy
from pytubefix.innertube import InnerTube
from pytubefix.metadata import YouTubeMetadata
from pytubefix.monostate import Monostate

logger = logging.getLogger(__name__)


class YouTube:
    """Core developer interface for pytubefix."""

    def __init__(
            self,
            url: str,
            client: str = 'ANDROID_TESTSUITE',
            on_progress_callback: Optional[Callable[[Any, bytes, int], None]] = None,
            on_complete_callback: Optional[Callable[[Any, Optional[str]], None]] = None,
            proxies: Optional[Dict[str, str]] = None,
            use_oauth: bool = False,
            allow_oauth_cache: bool = True,
            token_file: str | None = None,
    ):
        """Construct a :class:`YouTube <YouTube>`.

        :param str url:
            A valid YouTube watch URL.
        :param str client:
            (Optional) A YouTube client,
            Available:
                WEB, WEB_EMBED, WEB_MUSIC, WEB_CREATOR,
                ANDROID, ANDROID_EMBED, ANDROID_MUSIC, ANDROID_CREATOR,
                IOS, IOS_EMBED, IOS_MUSIC, IOS_CREATOR,
                MWEB, TV_EMBED.
        :param func on_progress_callback:
            (Optional) User defined callback function for stream download
            progress events.
        :param func on_complete_callback:
            (Optional) User defined callback function for stream download
            complete events.
        :param dict proxies:
            (Optional) A dict mapping protocol to proxy address which will be used by pytube.
        :param bool use_oauth:
            (Optional) Prompt the user to authenticate to YouTube.
            If allow_oauth_cache is set to True, the user should only be prompted once.
        :param bool allow_oauth_cache:
            (Optional) Cache OAuth tokens locally on the machine. Defaults to True.
            These tokens are only generated if use_oauth is set to True as well.
        :param str token_file:
            (Optional) Path to the file where the OAuth tokens will be stored.
            Defaults to None, which means the tokens will be stored in the pytubefix/__cache__ directory.
        """
        # js fetched by js_url
        self._js: Optional[str] = None

        # the url to the js, parsed from watch html
        self._js_url: Optional[str] = None

        # content fetched from innertube/player
        self._vid_info: Optional[Dict] = None

        # the html of /watch?v=<video_id>
        self._watch_html: Optional[str] = None
        self._embed_html: Optional[str] = None

        # inline js in the html containing
        self._player_config_args: Optional[Dict] = None
        self._age_restricted: Optional[bool] = None

        self._fmt_streams: Optional[List[Stream]] = None

        self._initial_data = None
        self._metadata: Optional[YouTubeMetadata] = None

        # video_id part of /watch?v=<video_id>
        self.video_id = extract.video_id(url)

        self.watch_url = f"https://youtube.com/watch?v={self.video_id}"
        self.embed_url = f"https://www.youtube.com/embed/{self.video_id}"

        self.client = client

        self.fallback_clients = ['WEB']

        self._signature_timestamp: dict = {}

        # Shared between all instances of `Stream` (Borg pattern).
        self.stream_monostate = Monostate(
            on_progress=on_progress_callback, on_complete=on_complete_callback
        )

        if proxies:
            install_proxy(proxies)

        self._author = None
        self._title = None
        self._publish_date = None

        self.use_oauth = use_oauth
        self.allow_oauth_cache = allow_oauth_cache
        self.token_file = token_file

    def __repr__(self):
        return f'<pytubefix.__main__.YouTube object: videoId={self.video_id}>'

    def __eq__(self, o: object) -> bool:
        # Compare types and urls, if they're same return true, else return false.
        return type(o) == type(self) and o.watch_url == self.watch_url

    @property
    def watch_html(self):
        if self._watch_html:
            return self._watch_html
        self._watch_html = request.get(url=self.watch_url)
        return self._watch_html

    @property
    def embed_html(self):
        if self._embed_html:
            return self._embed_html
        self._embed_html = request.get(url=self.embed_url)
        return self._embed_html

    @property
    def age_restricted(self):
        if self._age_restricted:
            return self._age_restricted
        self._age_restricted = extract.is_age_restricted(self.watch_html)
        return self._age_restricted

    @property
    def js_url(self):
        if self._js_url:
            return self._js_url

        if self.age_restricted:
            self._js_url = extract.js_url(self.embed_html)
        else:
            self._js_url = extract.js_url(self.watch_html)

        return self._js_url

    @property
    def js(self):
        if self._js:
            return self._js

        # If the js_url doesn't match the cached url, fetch the new js and update
        #  the cache; otherwise, load the cache.
        if pytubefix.__js_url__ != self.js_url:
            self._js = request.get(self.js_url)
            pytubefix.__js__ = self._js
            pytubefix.__js_url__ = self.js_url
        else:
            self._js = pytubefix.__js__

        return self._js

    @property
    def initial_data(self):
        if self._initial_data:
            return self._initial_data
        self._initial_data = extract.initial_data(self.watch_html)
        return self._initial_data

    @property
    def streaming_data(self):
        """Return streamingData from video info."""

        # List of YouTube error video IDs
        invalid_id_list = ['aQvGIIdgFDM']

        # If my previously valid video_info doesn't have the streamingData,
        #   or it is an invalid video,
        #   try to get a new video_info with a different client.
        if 'streamingData' not in self.vid_info or self.vid_info['videoDetails']['videoId'] in invalid_id_list:
            original_client = self.client

            # for each fallback client set, revert videodata, and run check_availability, which
            #   will try to get a new video_info with a different client.
            #   if it fails try the next fallback client, and so on.
            # If none of the cleints have valid streamingData, raise an exception.
            for client in self.fallback_clients:
                self.client = client
                self.vid_info = None
                try:
                    self.check_availability()
                except Exception as e:
                    continue
                if 'streamingData' in self.vid_info:
                    break
            if 'streamingData' not in self.vid_info:
<<<<<<< HEAD
                logger.warning(
                    f'Streaming data is missing'
                )
                logger.warning(
                    f'Original client: {original_client}'
                )
                logger.warning(
                    f'Fallback clients: {self.fallback_clients}'
                )
                logger.warning(
                    f'Video ID: {self.video_id}'
                )
                logger.warning(
                    'Please open an issue at '
                    'https://github.com/JuanBindez/pytubefix/issues '
                    'and provide the above log output.'
                )
                raise exceptions.StreamingDataMissing(video_id=self.video_id)
=======
                raise exceptions.UnknownVideoError(video_id=self.video_id,developer_message=f'Streaming data is missing, original client: {original_client}, fallback clients: {self.fallback_clients}')
>>>>>>> 7e081b73

        return self.vid_info['streamingData']

    @property
    def fmt_streams(self):
        """Returns a list of streams if they have been initialized.

        If the streams have not been initialized, finds all relevant
        streams and initializes them.
        """
        self.check_availability()
        if self._fmt_streams:
            return self._fmt_streams

        self._fmt_streams = []

        stream_manifest = extract.apply_descrambler(self.streaming_data)

        # If the cached js doesn't work, try fetching a new js file
        # https://github.com/pytube/pytube/issues/1054
        try:
            extract.apply_signature(stream_manifest, self.vid_info, self.js)
        except exceptions.ExtractError:
            # To force an update to the js file, we clear the cache and retry
            self._js = None
            self._js_url = None
            pytubefix.__js__ = None
            pytubefix.__js_url__ = None
            extract.apply_signature(stream_manifest, self.vid_info, self.js)

        # build instances of :class:`Stream <Stream>`
        # Initialize stream objects
        for stream in stream_manifest:
            video = Stream(
                stream=stream,
                monostate=self.stream_monostate,
            )
            self._fmt_streams.append(video)

        self.stream_monostate.title = self.title
        self.stream_monostate.duration = self.length

        return self._fmt_streams

    def check_availability(self):
        """Check whether the video is available.

        Raises different exceptions based on why the video is unavailable,
        otherwise does nothing.
        """
        status, messages = extract.playability_status(self.vid_info)

        for reason in messages:
            if status == 'UNPLAYABLE':
                if reason == (
                        'Join this channel to get access to members-only content '
                        'like this video, and other exclusive perks.'
                ):
                    raise exceptions.MembersOnly(video_id=self.video_id)

                elif reason == 'This live stream recording is not available.':
                    raise exceptions.RecordingUnavailable(video_id=self.video_id)

                elif reason == (
                        'Sorry, something is wrong. This video may be inappropriate for some users. '
                        'Sign in to your primary account to confirm your age.'
                ):
                    raise exceptions.AgeCheckRequiredAccountError(video_id=self.video_id)
                else:
                    raise exceptions.VideoUnavailable(video_id=self.video_id)

            elif status == 'LOGIN_REQUIRED':
                if reason == (
                        'Sign in to confirm your age'
                ):
                    raise exceptions.AgeRestrictedError(video_id=self.video_id)
                else:
                    raise exceptions.LoginRequired(video_id=self.video_id)

            elif status == 'AGE_CHECK_REQUIRED':
                if self.use_oauth:
                    self.age_check()
                else:
                    raise exceptions.AgeCheckRequiredError(video_id=self.video_id)

            elif status == 'ERROR':
                if reason == 'Video unavailable':
                    raise exceptions.VideoUnavailable(video_id=self.video_id)
                elif reason == 'This video is private':
                    raise exceptions.VideoPrivate(video_id=self.video_id)
                elif reason == 'This video is unavailable':
                    raise exceptions.VideoUnavailable(video_id=self.video_id)
                elif reason == 'This video has been removed by the uploader':
                    raise exceptions.VideoUnavailable(video_id=self.video_id)
                elif reason == 'This video is no longer available because the YouTube account associated with this video has been terminated.':
                    raise exceptions.VideoUnavailable(video_id=self.video_id)
                else:   
                    raise exceptions.UnknownVideoError(video_id=self.video_id, status=status, reason=reason, developer_message=f'Unknown reason type for Error status')
            elif status == 'LIVE_STREAM':
                raise exceptions.LiveStreamError(video_id=self.video_id)
            elif status == None:
                pass
            else:
                raise exceptions.UnknownVideoError(video_id=self.video_id, status=status, reason=reason, developer_message=f'Unknown video status')

    @property
    def signature_timestamp(self) -> dict:
        """WEB clients need to be signed with a signature timestamp.

        The signature is found inside the player's base.js.

        :rtype: Dict
        """
        if not self._signature_timestamp:
            self._signature_timestamp = {
                'playbackContext': {
                    'contentPlaybackContext': {
                        'signatureTimestamp': extract.signature_timestamp(self.js)
                    }
                }
            }
        return self._signature_timestamp

    @property
    def vid_info(self):
        """Parse the raw vid info and return the parsed result.

        :rtype: Dict[Any, Any]
        """
        if self._vid_info:
            return self._vid_info

        innertube = InnerTube(
            client=self.client,
            use_oauth=self.use_oauth,
            allow_cache=self.allow_oauth_cache,
            token_file=self.token_file,
        )
        if innertube.require_js_player:
            innertube.innertube_context.update(self.signature_timestamp)

        innertube_response = innertube.player(self.video_id)
        self._vid_info = innertube_response
        return self._vid_info

    def age_check(self):
        """If the video has any age restrictions, you must confirm that you wish to continue.

        Here the WEB client is used to have better stability.

        """
        innertube = InnerTube(
            client='WEB',
            use_oauth=self.use_oauth,
            allow_cache=self.allow_oauth_cache,
            token_file=self.token_file,
        )

        if innertube.require_js_player:
            innertube.innertube_context.update(self.signature_timestamp)

        innertube.verify_age(self.video_id)

        innertube_response = innertube.player(self.video_id)

        playability_status = innertube_response['playabilityStatus'].get('status', None)

        # If we still can't access the video, raise an exception
        if playability_status != 'OK':
            if playability_status == 'UNPLAYABLE':
                raise exceptions.AgeCheckRequiredAccountError(self.video_id)
            else:
                raise exceptions.AgeCheckRequiredError(self.video_id)

        self._vid_info = innertube_response

    @property
    def caption_tracks(self) -> List[pytubefix.Caption]:
        """Get a list of :class:`Caption <Caption>`.

        :rtype: List[Caption]
        """

        innertube_response = InnerTube(client='WEB').player(self.video_id)

        raw_tracks = (
            innertube_response.get("captions", {})
            .get("playerCaptionsTracklistRenderer", {})
            .get("captionTracks", [])
        )
        return [pytubefix.Caption(track) for track in raw_tracks]

    @property
    def captions(self) -> pytubefix.CaptionQuery:
        """Interface to query caption tracks.

        :rtype: :class:`CaptionQuery <CaptionQuery>`.
        """
        return pytubefix.CaptionQuery(self.caption_tracks)

    @property
    def chapters(self) -> List[pytubefix.Chapter]:
        """Get a list of :class:`Chapter <Chapter>`.

        :rtype: List[Chapter]
        """
        try:
            chapters_data = self.initial_data['playerOverlays']['playerOverlayRenderer'][
                'decoratedPlayerBarRenderer']['decoratedPlayerBarRenderer']['playerBar'][
                'multiMarkersPlayerBarRenderer']['markersMap'][0]['value']['chapters']
        except (KeyError, IndexError):
            return []

        result: List[pytubefix.Chapter] = []

        for i, chapter_data in enumerate(chapters_data):
            chapter_start = int(
                chapter_data['chapterRenderer']['timeRangeStartMillis'] / 1000
            )

            if i == len(chapters_data) - 1:
                chapter_end = self.length
            else:
                chapter_end = int(
                    chapters_data[i + 1]['chapterRenderer']['timeRangeStartMillis'] / 1000
                )

            result.append(pytubefix.Chapter(chapter_data, chapter_end - chapter_start))

        return result

    @property
    def key_moments(self) -> List[pytubefix.KeyMoment]:
        """Get a list of :class:`KeyMoment <KeyMoment>`.

        :rtype: List[KeyMoment]
        """
        try:
            mutations = self.initial_data['frameworkUpdates']['entityBatchUpdate']['mutations']
            found = False
            for mutation in mutations:
                if mutation.get('payload', {}).get('macroMarkersListEntity', {}).get('markersList', {}).get(
                        'markerType') == "MARKER_TYPE_TIMESTAMPS":
                    key_moments_data = mutation['payload']['macroMarkersListEntity']['markersList']['markers']
                    found = True
                    break

            if not found:
                return []
        except (KeyError, IndexError):
            return []

        result: List[pytubefix.KeyMoment] = []

        for i, key_moment_data in enumerate(key_moments_data):
            key_moment_start = int(
                int(key_moment_data['startMillis']) / 1000
            )

            if i == len(key_moments_data) - 1:
                key_moment_end = self.length
            else:
                key_moment_end = int(
                    int(key_moments_data[i + 1]['startMillis']) / 1000
                )

            result.append(pytubefix.KeyMoment(key_moment_data, key_moment_end - key_moment_start))

        return result

    @property
    def replayed_heatmap(self) -> List[Dict[str, float]]:
        """Get a list of : `Dict<str, float>`.

        :rtype: List[Dict[str, float]]
        """
        try:
            mutations = self.initial_data['frameworkUpdates']['entityBatchUpdate']['mutations']
            found = False
            for mutation in mutations:
                if mutation.get('payload', {}).get('macroMarkersListEntity', {}).get('markersList', {}).get(
                        'markerType') == "MARKER_TYPE_HEATMAP":
                    heatmaps_data = mutation['payload']['macroMarkersListEntity']['markersList']['markers']
                    found = True
                    break

            if not found:
                return []
        except (KeyError, IndexError):
            return []

        result: List[Dict[str, float]] = []

        for i, heatmap_data in enumerate(heatmaps_data):
            heatmap_start = int(heatmap_data['startMillis']) / 1000
            duration = int(heatmap_data['durationMillis']) / 1000

            norm_intensity = float(heatmap_data['intensityScoreNormalized'])

            result.append({
                "start_seconds": heatmap_start,
                "duration": duration,
                "norm_intensity": norm_intensity
            })

        return result

    @property
    def streams(self) -> StreamQuery:
        """Interface to query both adaptive (DASH) and progressive streams.

        :rtype: :class:`StreamQuery <StreamQuery>`.
        """
        self.check_availability()
        return StreamQuery(self.fmt_streams)

    @property
    def thumbnail_url(self) -> str:
        """Get the thumbnail url image.

        :rtype: str
        """
        thumbnail_details = (
            self.vid_info.get("videoDetails", {})
            .get("thumbnail", {})
            .get("thumbnails")
        )
        if thumbnail_details:
            thumbnail_details = thumbnail_details[-1]  # last item has max size
            return thumbnail_details["url"]

        return f"https://img.youtube.com/vi/{self.video_id}/maxresdefault.jpg"

    @property
    def publish_date(self):
        """Get the publish date.

        :rtype: datetime
        """
        if self._publish_date:
            return self._publish_date
        self._publish_date = extract.publish_date(self.watch_html)
        return self._publish_date

    @publish_date.setter
    def publish_date(self, value):
        """Sets the publish date."""
        self._publish_date = value

    @property
    def title(self) -> str:
        """Get the video title.

        :rtype: str
        """
        self._author = self.vid_info.get("videoDetails", {}).get(
            "author", "unknown"
        )

        translation_table = str.maketrans({
            '/': '',
            ':': '',
            '*': '',
            '"': '',
            '<': '',
            '>': '',
            '|': '',
        })

        if self._title:
            return self._title.translate(translation_table)

        try:
            self._title = self.vid_info['videoDetails']['title']
        except KeyError as e:
            # Check_availability will raise the correct exception in most cases
            #  if it doesn't, ask for a report.
            self.check_availability()
            raise exceptions.PytubeFixError(
                (
                    f'Exception while accessing title of {self.watch_url}. '
                    'Please file a bug report at https://github.com/JuanBindez/pytubefix'
                )
            ) from e

        return self._title.translate(translation_table)

    @title.setter
    def title(self, value):
        """Sets the title value."""
        self._title = value

    @property
    def description(self) -> str:
        """Get the video description.

        :rtype: str
        """
        return self.vid_info.get("videoDetails", {}).get("shortDescription")

    @property
    def rating(self) -> float:
        """Get the video average rating.

        :rtype: float

        """
        return self.vid_info.get("videoDetails", {}).get("averageRating")

    @property
    def length(self) -> int:
        """Get the video length in seconds.

        :rtype: int
        """
        return int(self.vid_info.get('videoDetails', {}).get('lengthSeconds'))

    @property
    def views(self) -> int:
        """Get the number of the times the video has been viewed.

        :rtype: int
        """
        return int(self.vid_info.get("videoDetails", {}).get("viewCount"))

    @property
    def author(self) -> str:
        """Get the video author.
        :rtype: str
        """
        if self._author:
            return self._author
        self._author = self.vid_info.get("videoDetails", {}).get(
            "author", "unknown"
        )
        return self._author

    @author.setter
    def author(self, value):
        """Set the video author."""
        self._author = value

    @property
    def keywords(self) -> List[str]:
        """Get the video keywords.

        :rtype: List[str]
        """
        return self.vid_info.get('videoDetails', {}).get('keywords', [])

    @property
    def channel_id(self) -> str:
        """Get the video poster's channel id.

        :rtype: str
        """
        return self.vid_info.get('videoDetails', {}).get('channelId', None)

    @property
    def channel_url(self) -> str:
        """Construct the channel url for the video's poster from the channel id.

        :rtype: str
        """
        return f'https://www.youtube.com/channel/{self.channel_id}'

    @property
    def metadata(self) -> Optional[YouTubeMetadata]:
        """Get the metadata for the video.

        :rtype: YouTubeMetadata
        """
        if not self._metadata:
            self._metadata = extract.metadata(
                self.initial_data)  # Creating the metadata
        return self._metadata

    def register_on_progress_callback(self, func: Callable[[Any, bytes, int], None]):
        """Register a download progress callback function post initialization.

        :param callable func:
            A callback function that takes ``stream``, ``chunk``,
             and ``bytes_remaining`` as parameters.

        :rtype: None

        """
        self.stream_monostate.on_progress = func

    def register_on_complete_callback(self, func: Callable[[Any, Optional[str]], None]):
        """Register a download complete callback function post initialization.

        :param callable func:
            A callback function that takes ``stream`` and  ``file_path``.

        :rtype: None

        """
        self.stream_monostate.on_complete = func

    @staticmethod
    def from_id(video_id: str) -> "YouTube":
        """Construct a :class:`YouTube <YouTube>` object from a video id.

        :param str video_id:
            The video id of the YouTube video.

        :rtype: :class:`YouTube <YouTube>`
        """
        return YouTube(f"https://www.youtube.com/watch?v={video_id}")<|MERGE_RESOLUTION|>--- conflicted
+++ resolved
@@ -228,28 +228,7 @@
                 if 'streamingData' in self.vid_info:
                     break
             if 'streamingData' not in self.vid_info:
-<<<<<<< HEAD
-                logger.warning(
-                    f'Streaming data is missing'
-                )
-                logger.warning(
-                    f'Original client: {original_client}'
-                )
-                logger.warning(
-                    f'Fallback clients: {self.fallback_clients}'
-                )
-                logger.warning(
-                    f'Video ID: {self.video_id}'
-                )
-                logger.warning(
-                    'Please open an issue at '
-                    'https://github.com/JuanBindez/pytubefix/issues '
-                    'and provide the above log output.'
-                )
-                raise exceptions.StreamingDataMissing(video_id=self.video_id)
-=======
                 raise exceptions.UnknownVideoError(video_id=self.video_id,developer_message=f'Streaming data is missing, original client: {original_client}, fallback clients: {self.fallback_clients}')
->>>>>>> 7e081b73
 
         return self.vid_info['streamingData']
 
@@ -346,7 +325,7 @@
                     raise exceptions.VideoUnavailable(video_id=self.video_id)
                 elif reason == 'This video is no longer available because the YouTube account associated with this video has been terminated.':
                     raise exceptions.VideoUnavailable(video_id=self.video_id)
-                else:   
+                else:
                     raise exceptions.UnknownVideoError(video_id=self.video_id, status=status, reason=reason, developer_message=f'Unknown reason type for Error status')
             elif status == 'LIVE_STREAM':
                 raise exceptions.LiveStreamError(video_id=self.video_id)
